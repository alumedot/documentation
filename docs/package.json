--- conflicted
+++ resolved
@@ -1,10 +1,6 @@
 {
   "name": "strapi-docs",
-<<<<<<< HEAD
-  "version": "4.3.2",
-=======
   "version": "4.4.0-alpha",
->>>>>>> e57c7de8
   "main": "index.js",
   "scripts": {
     "dev": "yarn create:config-file && vuepress dev",
