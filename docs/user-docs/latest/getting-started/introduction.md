---
title: Strapi User Guide
description: This user guide contains the functional documentation related to all features available in the admin panel of your Strapi application.
canonicalUrl: https://docs.strapi.io/user-docs/latest/getting-started/introduction.html
sidebarDepth: 3
---

# Welcome to the Strapi user guide!

This user guide contains the functional documentation related to all features available in the admin panel of your Strapi application.

![Homepage of the Admin Panel](../assets/getting-started/admin-panel-homepage.png)

Before going any further into this user guide, we recommend you to acknowledge the main concepts below. They will help you to understand how Strapi works, and ensure a smooth Strapi experience.

- **Development, Staging or Production Environment** <br> When you start working on your application, it is in a development environment, which is the status for the content structure and application configuration. After deploying your application, it is in production or staging environment. This status change impacts how you can use your Strapi application, as some features are only available in development environment, such as the Content-type Builder. In this user guide the availability or not of a feature, depending on the application status, is always mentioned in the feature's introduction.

- **Versions** <br> Strapi is constantly evolving and growing. This implies that new releases are quite frequent, to improve what is already available but also to add new features to Strapi. For every new Strapi version, we communicate through our main channels and by sending notifications both on your terminal (when launching your Strapi application), and on your application's admin panel. We always recommend to use the latest version. However, we always keep live both the documentation of the current Strapi version, and the documention of the previous one - the latter being officially and actively maintained for 6 months after the release of the newest Strapi version.

- **License and Pricing Plans** <br> As a Strapi user you have the choice between using the Community Edition, which is entirely free, or one of the 3 paid plans of the Enterprise Edition: Bronze, Silver, and Gold (see [Pricing and Plans](https://strapi.io/pricing-self-hosted)). In this user guide if a feature is only available for the Enterprise Edition, a badge is displayed beside the section's title to indicate which plans allow access to that feature (e.g. <BronzeBadge link="https://strapi.io/pricing-self-hosted"/> <SilverBadge link="https://strapi.io/pricing-self-hosted"/> <GoldBadge link="https://strapi.io/pricing-self-hosted"/>).

- **Roles and Permissions** <br> Some features of the admin panel, as well as the content managed with Strapi itself, are ruled by a system of permissions. From your Strapi admin panel, you have the possibility to define, at a detailed level, the roles and permissions of all administrators and end users. In this user guide, all features and possible options are documented. It is however possible, depending on your role and permissions, that you may not be able to access all these features and options. In that case, please refer to the main Super Admin of your Strapi application.

With all this in mind, you should be ready to start your Strapi experience!

## Accessing the admin panel

The admin panel is the back office of your Strapi application. From the admin panel, you will be able to manage content-types, and write their actual content. It is also from the admin panel that you will manage users, both administrators and end users of your Strapi application.

::: caution
In order to access the admin panel, your Strapi application must be launched, and you must be aware of the URL to its admin panel (e.g. `api.example.com/admin`).
:::

![Login page with SSO activated](../assets/getting-started/login-page-sso.png)

To access the admin panel:

1. Go to the URL of your Strapi application's admin panel.
2. Enter your credentials to log in.
3. Click on the **Login** button. You should be redirected to the homepage of the admin panel.

### Using SSO for authentication <GoldBadge withLinkIcon link="https://strapi.io/pricing-self-hosted" />

If your Strapi application was configured to allow authentication through SSO (see [Configuring Single Sign-On](../settings/managing-global-settings.md)), you can access the admin panel using a specific provider instead of logging in with a regular Strapi administrator account.

To do so, in the login page of your Strapi application, click on a chosen provider. If you cannot see your provider, click the ![icon more](../assets/getting-started/icon_more.png) button to access the full list of all available providers. You will be redirected to your provider's own login page where you will be able to authenticate.

## Setting up your administrator profile

If you are a new administrator, we recommend making sure your profile is all set, before diving into your Strapi application. From your administrator profile, you are able to modify your user information, such as name, username, email or password. You can also choose the language of the interface for your Strapi application.

![User profile](../assets/getting-started/user-information-profile.png)

To modify your user information:

1. Click on your account name or initials in the bottom left hand corner of the main navigation of your Strapi application.
2. In the drop-down menu, click on **Profile**.
3. Modify the information of your choice:

| Profile & Experience  | Instructions                                                                                            |
| --------------------- | ------------------------------------------------------------------------------------------------------- |
| First name            | Write your first name in the textbox.                                                                   |
| Last name             | Write your last name in the textbox.                                                                    |
| Email                 | Write your complete email address in the textbox.                                                       |
| Username              | (optional) Write a username in the textbox.                                                             |
| Interface language    | Among the drop-down list, choose a language for your Strapi application interface.                      |
<<<<<<< HEAD
| Interface mode | Among the drop-down list, choose a mode for your Strapi application interface: either "Light mode" or "Dark mode". Note that by default, the chosen mode for a Strapi application is based on the browser's mode. |
=======
| Interface mode        | Among the drop-down list, choose a mode for your Strapi application interface: either "Light mode" or "Dark mode". Note that by default, the chosen mode for a Strapi application is based on the browser's mode. |
>>>>>>> 58d8eb68

4. Click on the **Save** button.

### Changing your password

To change the password of your account:

1. Go to your administrator profile.
2. Fill in the password-related options:

| Password modification |                                                                                                         |
| --------------------- | ------------------------------------------------------------------------------------------------------- |
| Current password      | Write your current password in the textbox. <br> 💡 You can click on the eye icon for the password to be shown. |
| Password              | Write the new password in the textbox. <br> 💡 You can click on the eye icon for the password to be shown.      |
| Password confirmation | Write the same new password in the textbox. <br> 💡 You can click on the eye icon for the password to be shown. |

3. Click on the **Save** button.


---

Congratulations on being a new Strapi user! You're now ready to discover all the features and options that Strapi has to offer!

::: strapi Welcome to the Strapi community!
If you have any trouble with your Strapi experience, you can reach us through [GitHub](https://github.com/strapi/) or our [forum](https://forum.strapi.io/)! The Strapi Community and Strapi team are always available to answer your questions or help you with anything!
:::<|MERGE_RESOLUTION|>--- conflicted
+++ resolved
@@ -64,11 +64,7 @@
 | Email                 | Write your complete email address in the textbox.                                                       |
 | Username              | (optional) Write a username in the textbox.                                                             |
 | Interface language    | Among the drop-down list, choose a language for your Strapi application interface.                      |
-<<<<<<< HEAD
-| Interface mode | Among the drop-down list, choose a mode for your Strapi application interface: either "Light mode" or "Dark mode". Note that by default, the chosen mode for a Strapi application is based on the browser's mode. |
-=======
 | Interface mode        | Among the drop-down list, choose a mode for your Strapi application interface: either "Light mode" or "Dark mode". Note that by default, the chosen mode for a Strapi application is based on the browser's mode. |
->>>>>>> 58d8eb68
 
 4. Click on the **Save** button.
 
