--- conflicted
+++ resolved
@@ -75,17 +75,13 @@
 
 Create another role called Reader by repeating the steps above, but only select **find** and **findOne** from the Article content type permissions. 
 
-<<<<<<< HEAD
-::: note 
-=======
 ::: note
->>>>>>> e09cea34
 Roles are authenticated by default. 
 :::
 
 ### Create users
 
-Create **two users** in the *User* collection type with the following data:
+Create **two users** with the following data.
 
 | **User 1**   | **User Data**       |
 |--------------|---------------------|
@@ -103,11 +99,7 @@
 
 ## Login as a Reader
 
-<<<<<<< HEAD
 To log in as a user with the role of Reader, send a **POST** request to the `/api/auth/local` API route.
-=======
-To log in as a user with the role of Reader, send a **POST** request to `/api/auth/local` API route.
->>>>>>> e09cea34
 
 :::: tabs card
 
@@ -163,13 +155,6 @@
 
 Fetch the Articles you created earlier by sending a **GET** request to the `/articles` route:
 
-<<<<<<< HEAD
-=======
-:::: tabs card
-
-::: tab axios
-
->>>>>>> e09cea34
 ```js
 import axios from 'axios';
 
