--- conflicted
+++ resolved
@@ -271,14 +271,7 @@
 | `disableAction()`    | Disable a specific action for the Content-Type | String           | One value from the list:<ul><li>`create`</li><li>`find`</li><li>`findOne`</li><li>`update`</li><li>`delete`</li></ul>   |
 | `disableActions()`    | Disable specific actions for the Content-Type  | Array of Strings | Multiple values from the list: <ul><li>`create`</li><li>`find`</li><li>`findOne`</li><li>`update`</li><li>`delete`</li></ul>  |
 
-<<<<<<< HEAD
-<!-- TODO: add disable
-disableOutput
-disableInput
-disableFilters -->
-=======
 <!-- TODO: add field-related actions: disable, disableOutput, disableInput, disableFilters -->
->>>>>>> dc3c541d
 
 <!-- TODO: add getters listed in  https://github.com/strapi/strapi/blob/releases/v4/packages/plugins/graphql/server/services/extension/shadow-crud-manager.js#L32-L155 -->
 
