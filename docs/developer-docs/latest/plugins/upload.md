---
title: Upload - Strapi Developer Docs
description: Upload any kind of file on your server or external providers.
canonicalUrl: https://docs.strapi.io/developer-docs/latest/plugins/upload.html
---

# Upload

The Upload plugin is the backend powering the Media Library plugin available by default in the Strapi admin panel. Using either the Media Library from the admin panel or the upload API directly, you can upload any kind of file for use in your Strapi application.

By default Strapi provides a [provider](../development/providers.md) that uploads files to a local directory. Additional providers are available should you want to upload your files to another location.

The providers maintained by Strapi include:

- [Amazon S3](https://www.npmjs.com/package/@strapi/provider-upload-aws-s3)
- [Cloudinary](https://www.npmjs.com/package/@strapi/provider-upload-cloudinary)
- [Local](https://www.npmjs.com/package/@strapi/provider-upload-local)
- [Rackspace](https://www.npmjs.com/package/@strapi/provider-upload-rackspace)

## Configuration

This section details configuration options for the default upload provider. If using another provider (e.g. AWS S3 or Rackspace), see the available configuration parameters in that provider's documentation.

### Local server

By default Strapi accepts `localServer` configurations for locally uploaded files. These will be passed as the options for [koa-static](https://github.com/koajs/static).

You can provide them by creating or editing the `./config/plugins.js` file. The following example sets the `max-age` header.

<code-group>

<code-block title="JAVASCRIPT">

```js
// path: ./config/plugins.js

module.exports = ({ env })=>({
  upload: {
    config: {
      providerOptions: {
        localServer: {
          maxage: 300000
        },
      },
    },
  },
});
```

</code-block>

<code-block title="TYPESCRIPT">

```js
// path: ./config/plugins.js

export default ({ env }) => ({
  upload: {
    config: {
      providerOptions: {
        localServer: {
          maxage: 300000
        },
      },
    },
  },
});
```

</code-block>

</code-group>

### Max file size

Currently the Strapi middleware in charge of parsing requests needs to be configured to support file sizes larger than the default of 200MB in addition to provider options passed to the upload plugin for sizeLimit.

:::caution
You may also need to adjust any upstream proxies, load balancers, or firewalls to allow for larger file sizes.<br>
(e.g. [Nginx](http://nginx.org/en/docs/http/ngx_http_core_module.html#client_max_body_size) has a config setting called `client_max_body_size` that will need to be adjusted since it's default is only 1mb.)
:::

The library we use is [`koa-body`](https://github.com/dlau/koa-body), and it uses the [`node-formidable`](https://github.com/felixge/node-formidable) library to process files.

You can pass configuration to the middleware directly by setting it in the [`body` middleware](/developer-docs/latest/setup-deployment-guides/configurations/required/middlewares.md#body) configuration in `./config/middlewares.js`:

<code-group>

<code-block title="JAVASCRIPT">

```js
// path: ./config/middlewares.js

module.exports = {
  // ...
  {
    name: "strapi::body",
    config: {
      formLimit: "256mb", // modify form body
      jsonLimit: "256mb", // modify JSON body
      textLimit: "256mb", // modify text body
      formidable: {
        maxFileSize: 250 * 1024 * 1024, // multipart data, modify here limit of uploaded file size
      },
    },
  },
  // ...
};
```

</code-block>

<code-block title="TYPESCRIPT">
<<<<<<< HEAD
=======

```js
// path: ./config/middlewares.js

export default {
  // ...
  {
    name: "strapi::body",
    config: {
      formLimit: "256mb", // modify form body
      jsonLimit: "256mb", // modify JSON body
      textLimit: "256mb", // modify text body
      formidable: {
        maxFileSize: 250 * 1024 * 1024, // multipart data, modify here limit of uploaded file size
      },
    },
  },
  // ...
};
```

</code-block>

</code-group>

In addition to the middleware configuration, you can pass the `sizeLimit`, which is an integer in bytes, in the `providerOptions` of the [plugin configuration](/developer-docs/latest/setup-deployment-guides/configurations/optional/plugins.md) in `./config/plugins.js`:
>>>>>>> bca10ec9

<code-group>

<code-block title="JAVASCRIPT">

```js
// path: ./config/middlewares.js

export default {
  // ...
  {
    name: "strapi::body",
    config: {
<<<<<<< HEAD
      formLimit: "256mb", // modify form body
      jsonLimit: "256mb", // modify JSON body
      textLimit: "256mb", // modify text body
      formidable: {
        maxFileSize: 200 * 1024 * 1024, // multipart data, modify here limit of uploaded file size
      },
    },
  },
  // ...
=======
      providerOptions: {
        sizeLimit: 250 * 1024 * 1024 // 256mb in bytes
      }
    }
  }
>>>>>>> bca10ec9
};
```

</code-block>

<<<<<<< HEAD
</code-group>

=======
<code-block title="TYPESCRIPT">

```js
// path: ./config/plugins.js

export default {
  // ...
  upload: {
    config: {
      providerOptions: {
        sizeLimit: 250 * 1024 * 1024 // 256mb in bytes
      }
    }
  }
};
```

</code-block>

</code-group>
>>>>>>> bca10ec9

### Responsive Images

When the `Enable responsive friendly upload` setting is enabled in the settings panel the plugin will generate the following responsive image sizes:
| Name    | Largest Dimension |
| :------ | :--------- |
| large   | 1000px     |
| medium  | 750px      |
| small   | 500px      |

These sizes can be overridden in `./config/plugins.js`:

<code-group>

<code-block title="JAVASCRIPT">

```js
// path: ./config/plugins.js

module.exports = ({ env }) => ({
  upload: {
    config: {
      breakpoints: {
        xlarge: 1920,
        large: 1000,
        medium: 750,
        small: 500,
        xsmall: 64
      },
    },
  },
});
```

</code-block>

<code-block title="TYPESCRIPT">

```js
// path: ./config/plugins.ts

export default ({ env }) => ({
  upload: {
    config: {
      breakpoints: {
        xlarge: 1920,
        large: 1000,
        medium: 750,
        small: 500,
        xsmall: 64
      },
    },
  },
});
```

</code-block>

</code-group>


:::caution
  Breakpoint changes will only apply to new images, existing images will not be resized or have new sizes generated.
:::

## Endpoints

<style lang="stylus">
#endpoint-table
  table
    display table
    width 100%

  tr
    border none
    &:nth-child(2n)
      background-color white

  tbody
    tr
      border-top 1px solid #dfe2e5

  th, td
    border none
    padding 1.2em 1em
    border-right 1px solid #dfe2e5
    &:last-child
      border-right none
</style>

<div id="endpoint-table">

| Method | Path                  | Description         |
| :----- | :-------------------- | :------------------ |
| GET    | /api/upload/files     | Get a list of files |
| GET    | /api/upload/files/:id | Get a specific file |
| POST   | /api/upload           | Upload files        |
| DELETE | /api/upload/files/:id | Delete a file       |

</div>

::: note
[Folders](/user-docs/latest/media-library/organizing-assets-with-folders.md) are an admin panel feature and are not part of the REST or the GraphQL API. Files uploaded through the REST or GraphQL API are located in the automatically created "API Uploads" folder.
:::

## Examples

### Upload files

Upload one or more files to your application.

The following parameters are accepted:

- `files`: The file(s) to upload. The value(s) can be a Buffer or Stream.

<code-group>

<code-block title="BROWSER">

```html
<form>
  <!-- Can be multiple files -->
  <input type="file" name="files" />
  <input type="submit" value="Submit" />
</form>

<script type="text/javascript">
  const form = document.querySelector('form');

  form.addEventListener('submit', async (e) => {
    e.preventDefault();

    await fetch('/api/upload', {
      method: 'post',
      body: new FormData(e.target)
    });
  });
</script>
```

</code-block>

<code-block title="NODE.JS">

```js
import { FormData } from 'formdata-node';
import fetch, { blobFrom } from 'node-fetch';

const file = await blobFrom('./1.png', 'image/png');
const form = new FormData();

form.append('files', file, "1.png");

const response = await fetch('http://localhost:1337/api/upload', {
  method: 'post',
  body: form,
});

```

</code-block>

</code-group>

:::caution
You have to send FormData in your request body.
:::

### Upload entry files

Upload one or more files that will be linked to a specific entry.

The following parameters are accepted:

| Parameter | Description |
| --------- | ----------- |
|`files`    | The file(s) to upload. The value(s) can be a Buffer or Stream. |
|`path` (optional) | The folder where the file(s) will be uploaded to (only supported on strapi-provider-upload-aws-s3). |
| `refId` | The ID of the entry which the file(s) will be linked to. |
| `ref` | The unique ID (uid) of the model which the file(s) will be linked to (see more below). |
| `source` (optional) | The name of the plugin where the model is located. |
| `field` | The field of the entry which the file(s) will be precisely linked to. |

For example, given the `Restaurant` model attributes:

```json
// path: ./src/api/restaurant/content-types/restaurant/schema.json

{
  // ...
  "attributes": {
    "name": {
      "type": "string"
    },
    "cover": {
      "type": "media",
      "multiple": false,
    }
  }
// ...
}
```

The corresponding code would be:

```html
<form>
  <!-- Can be multiple files if you setup "collection" instead of "model" -->
  <input type="file" name="files" />
  <input type="text" name="ref" value="api::restaurant.restaurant" />
  <input type="text" name="refId" value="5c126648c7415f0c0ef1bccd" />
  <input type="text" name="field" value="cover" />
  <input type="submit" value="Submit" />
</form>

<script type="text/javascript">
  const form = document.querySelector('form');

  form.addEventListener('submit', async (e) => {
    e.preventDefault();

    await fetch('/api/upload', {
      method: 'post',
      body: new FormData(e.target)
    });
  });
</script>
```

:::caution
You have to send FormData in your request body.
:::

### Upload files at entry creation

You can also add files during your entry creation.

For example, given the `Restaurant` model attributes:

```json
// path: ./src/api/restaurant/content-types/restaurant/schema.json

{
  // ...
  "attributes": {
    "name": {
      "type": "string"
    },
    "cover": {
      "type": "media",
      "multiple": false,
    }
  }
  // ...
}
```

The corresponding code would be:

```html
<form>
  <!-- Can be multiple files if you setup "collection" instead of "model" -->
  <input type="text" name="name" />
  <input type="file" name="cover" />
  <input type="submit" value="Submit" />
</form>

<script type="text/javascript">
  const form = document.querySelector('form');

  form.addEventListener('submit', async (e) => {
    e.preventDefault();

    const data = {};
    const formData = new FormData();

    form.elements
      .forEach(({ name, type, value, files, ...element }) => {
        if (!['submit', 'file'].includes(type)) {
          data[name] = value;
        } else if (type === 'file') {
          files.forEach((file) => {
            formData.append(`files.${name}`, file, file.name);
          });
        }
      });

    formData.append('data', JSON.stringify(data));

    await fetch('/api/restaurants', {
      method: 'post',
      body: formData
    });
  });
</script>
```

Your entry data has to be contained in a `data` key and you need to `JSON.stringify` this object. The keys for files need to be prefixed with `files` (e.g. for a cover attribute: `files.cover`).

::: tip
If you want to upload files for a component, you will have to specify the index of the item you want to add the file to: `files.my_component_name[the_index].attribute_name`
:::

:::caution
You have to send FormData in your request body.
:::

### Models definition

Adding a file attribute to a model (or the model of another plugin) is like adding a new association.

In the first example below, you will be able to upload and attach one file to the avatar attribute.

```json
// path: ./src/api/restaurant/content-types/restaurant/schema.json

{
  // ...
  {
    "attributes": {
      "pseudo": {
        "type": "string",
        "required": true
      },
      "email": {
        "type": "email",
        "required": true,
        "unique": true
      },
      "avatar": {
        "type": "media",
        "multiple": false,
      }
    }
  }
  // ...
}

```

In our second example, you can upload and attach multiple pictures to the restaurant.

```json
// path: ./src/api/restaurant/content-types/restaurant/schema.json

{
  // ...
  {
    "attributes": {
      "name": {
        "type": "string",
        "required": true
      },
      "covers": {
        "type": "media",
        "multiple": true,
      }
    }
  }
  // ...
}
```

## Using a provider

By default Strapi provides a provider that uploads files to a local directory. You might want to upload your files to another provider like AWS S3.

Below are the providers maintained by the Strapi team:

- [Amazon S3](https://www.npmjs.com/package/@strapi/provider-upload-aws-s3)
- [Cloudinary](https://www.npmjs.com/package/@strapi/provider-upload-cloudinary)
- [Local](https://www.npmjs.com/package/@strapi/provider-upload-local)
- [Rackspace](https://www.npmjs.com/package/@strapi/provider-upload-rackspace)

You can also find additional community maintained providers on [NPM](https://www.npmjs.com/).

To install a new provider run:

<code-group>

<code-block title="NPM">
```sh
npm install @strapi/provider-upload-aws-s3 --save
```
</code-block>

<code-block title="YARN">
```sh
yarn add @strapi/provider-upload-aws-s3
```
</code-block>

</code-group>

### Local server

By default Strapi accepts `localServer` configurations for locally uploaded files. They will be passed as the options for [koa-static](https://github.com/koajs/static).

You can provide them by create or edit the file at `./config/plugins.js`. The example below set `max-age` header.

<code-group>

<code-block title="JAVASCRIPT">

```js
// path: ./config/plugins.js

module.exports = ({ env })=>({
  upload: {
    config: {
      providerOptions: {
        localServer: {
          maxage: 300000
        },
      },
    },
  },
});
```

</code-block>

<code-block title="TYPESCRIPT">

```js
// path: ./config/plugins.ts

export default ({ env })=>({
  upload: {
    config: {
      providerOptions: {
        localServer: {
          maxage: 300000
        },
      },
    },
  },
});
```

</code-block>

</code-group>

<<<<<<< HEAD

=======
>>>>>>> bca10ec9
### Enabling the provider

To enable the provider, create or edit the file at `./config/plugins.js`

::: note
When using community providers, pass the full package name to the `provider` key (e.g. `provider: 'strapi-provider-upload-google-cloud-storage'`). Only Strapi-maintained providers can use the shortcode format (e.g. `provider: 'aws-s3'`).
:::

<code-group>

<code-block title="JAVASCRIPT">

```js
// path: ./config/plugins.js

module.exports = ({ env }) => ({
  // ...
  upload: {
    config: {
      provider: 'aws-s3',
      providerOptions: {
        accessKeyId: env('AWS_ACCESS_KEY_ID'),
        secretAccessKey: env('AWS_ACCESS_SECRET'),
        region: env('AWS_REGION'),
        params: {
          Bucket: env('AWS_BUCKET'),
        },
      },
    },
  },
  // ...
});
```

</code-block>

<code-block title="TYPESCRIPT">

```js
// path: ./config/plugins.ts

export default ({ env }) => ({
  // ...
  upload: {
    config: {
      provider: 'aws-s3',
      providerOptions: {
        accessKeyId: env('AWS_ACCESS_KEY_ID'),
        secretAccessKey: env('AWS_ACCESS_SECRET'),
        region: env('AWS_REGION'),
        params: {
          Bucket: env('AWS_BUCKET'),
        },
      },
    },
  },
  // ...
});
```

</code-block>

</code-group>

<<<<<<< HEAD

=======
>>>>>>> bca10ec9
Make sure to read the provider's `README` to know what are the possible parameters.

:::caution
Strapi has a default Security Middleware that has a very strict `contentSecurityPolicy` that limits loading images and media to `"'self'"` only, see the example configuration on the provider page or take a look at our [middleware documentation](/developer-docs/latest/setup-deployment-guides/configurations/required/middlewares.md#loading-order) for more information.
:::

### Configuration per environment

When configuring your upload provider you might want to change the configuration based on the `NODE_ENV` environment variable or use environment specific credentials.

You can set a specific configuration in the `./config/env/{env}/plugins.js` configuration file and it will be used to overwrite the one in the default configuration.

## Create providers

You can create a Node.js module to implement a custom provider. Read the official documentation [here](https://docs.npmjs.com/creating-node-js-modules).

Your provider needs to export the following interface:

<code-group>

<code-block title="JAVASCRIPT">

```js
module.exports = {
  init(providerOptions) {
    // init your provider if necessary

    return {
      upload(file) {
        // upload the file in the provider
        // file content is accessible by `file.buffer`
      },
      uploadStream(file) {
        // upload the file in the provider
        // file content is accessible by `file.stream`
      },
      delete(file) {
        // delete the file in the provider
      },
    };
  },
};
```

</code-block>

<code-block title="TYPESCRIPT">

```js
export default {
  init(providerOptions) {
    // init your provider if necessary

    return {
      upload(file) {
        // upload the file in the provider
        // file content is accessible by `file.buffer`
      },
      uploadStream(file) {
        // upload the file in the provider
        // file content is accessible by `file.stream`
      },
      delete(file) {
        // delete the file in the provider
      },
    };
  },
};
```
</code-block>

</code-group>


:::tip
For performance reasons, the upload plugin will only use the `uploadStream` function if it exists, otherwise it will fallback on the `upload` function.
:::

You can then publish it to make it available to the community.

### Create a local provider

If you want to create your own provider without publishing it on **npm** you can follow these steps:

1. Create a `./providers/upload-{provider-name}` folder in your root application folder.
2. Create your provider as explained in the [documentation](#create-providers) above.
3. Update your `package.json` to link your `upload-{provider-name}` dependency to point to the [local path](https://docs.npmjs.com/files/package.json#local-paths) of your provider:

```json
// path: ./package.json

{
  ...
  "dependencies": {
    ...
    "@strapi/provider-upload-{provider-name}": "file:providers/upload-{provider-name}"
    ...
  }
}
```

4. Update the Upload plugin configuration:

<code-group>

<code-block title="JAVASCRIPT">

```js
// path: ./config/plugins.js

module.exports = ({ env }) => ({
  // ...
  upload: {
    config: {
      provider: '{provider-name}',
      providerOptions: {},
    },
  },
  // ...
});
```

</code-block>

<code-block title="TYPESCRIPT">

```js
// path: ./config/plugins.ts

export default ({ env }) => ({
  // ...
  upload: {
    config: {
      provider: '{provider-name}',
      providerOptions: {},
    },
  },
  // ...
});
```
</code-block>

</code-group>


5. Run `yarn install` or `npm install` to install your new custom provider.<|MERGE_RESOLUTION|>--- conflicted
+++ resolved
@@ -111,8 +111,6 @@
 </code-block>
 
 <code-block title="TYPESCRIPT">
-<<<<<<< HEAD
-=======
 
 ```js
 // path: ./config/middlewares.js
@@ -139,7 +137,6 @@
 </code-group>
 
 In addition to the middleware configuration, you can pass the `sizeLimit`, which is an integer in bytes, in the `providerOptions` of the [plugin configuration](/developer-docs/latest/setup-deployment-guides/configurations/optional/plugins.md) in `./config/plugins.js`:
->>>>>>> bca10ec9
 
 <code-group>
 
@@ -152,41 +149,6 @@
   // ...
   {
     name: "strapi::body",
-    config: {
-<<<<<<< HEAD
-      formLimit: "256mb", // modify form body
-      jsonLimit: "256mb", // modify JSON body
-      textLimit: "256mb", // modify text body
-      formidable: {
-        maxFileSize: 200 * 1024 * 1024, // multipart data, modify here limit of uploaded file size
-      },
-    },
-  },
-  // ...
-=======
-      providerOptions: {
-        sizeLimit: 250 * 1024 * 1024 // 256mb in bytes
-      }
-    }
-  }
->>>>>>> bca10ec9
-};
-```
-
-</code-block>
-
-<<<<<<< HEAD
-</code-group>
-
-=======
-<code-block title="TYPESCRIPT">
-
-```js
-// path: ./config/plugins.js
-
-export default {
-  // ...
-  upload: {
     config: {
       providerOptions: {
         sizeLimit: 250 * 1024 * 1024 // 256mb in bytes
@@ -198,8 +160,26 @@
 
 </code-block>
 
-</code-group>
->>>>>>> bca10ec9
+<code-block title="TYPESCRIPT">
+
+```js
+// path: ./config/plugins.js
+
+export default {
+  // ...
+  upload: {
+    config: {
+      providerOptions: {
+        sizeLimit: 250 * 1024 * 1024 // 256mb in bytes
+      }
+    }
+  }
+};
+```
+
+</code-block>
+
+</code-group>
 
 ### Responsive Images
 
@@ -644,10 +624,6 @@
 
 </code-group>
 
-<<<<<<< HEAD
-
-=======
->>>>>>> bca10ec9
 ### Enabling the provider
 
 To enable the provider, create or edit the file at `./config/plugins.js`
@@ -712,10 +688,6 @@
 
 </code-group>
 
-<<<<<<< HEAD
-
-=======
->>>>>>> bca10ec9
 Make sure to read the provider's `README` to know what are the possible parameters.
 
 :::caution
