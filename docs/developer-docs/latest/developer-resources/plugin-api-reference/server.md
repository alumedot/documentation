--- conflicted
+++ resolved
@@ -141,13 +141,8 @@
 const contentTypeB = require('./content-type-b');
 
 module.exports = {
-<<<<<<< HEAD
   'content-type-a': { schema: contentTypeA }, // should re-use the singularName of the content-type
-  'content-type-b': { schema: contentTypeB }, 
-=======
-  'content-type-a': contentTypeA, // should re-use the singularName of the content-type
-  'content-type-b': contentTypeB, 
->>>>>>> 27a45d1a
+  'content-type-b': { schema: contentTypeB },
 };
 ```
 
@@ -161,11 +156,7 @@
     pluralName: 'content-type-as', // kebab-case mandatory
     displayName: 'Content Type A',
     description: 'A regular content type',
-<<<<<<< HEAD
     kind: 'collectionType',
-=======
-    kind: 'collectionType'
->>>>>>> 27a45d1a
   },
   options: {
     draftAndPublish: true,
