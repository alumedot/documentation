--- conflicted
+++ resolved
@@ -7,13 +7,8 @@
 
 # GraphQL API
 
-<<<<<<< HEAD
-::: strapi GraphQL plugin required
-To use the GraphQL API, install the [GraphQL](/developer-docs/latest/plugins/graphql.md) plugin.
-=======
 ::: prerequisites
 To use the GraphQL API, install the [GraphQL](/developer-docs/latest/development/plugins/graphql.md) plugin.
->>>>>>> 9ba63bdc
 :::
 
 ## Unified response format
