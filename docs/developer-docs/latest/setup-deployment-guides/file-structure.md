--- conflicted
+++ resolved
@@ -12,87 +12,6 @@
     }
   }
 </style>
-<<<<<<< HEAD
-
-# Project structure
-
-By default, the structure of your Strapi project looks as shown below:
-
-<!-- ? where are the controllers, functions and services when you create custom ones ? -->
-<!-- ? where is the custom 404 message file ? -->
-<!-- ? where will EE files and folders be ? -->
-<!-- ? are both .cache and build folders used to build the admin panel ? -->
-
-::: strapi Interactive map
-The folder structure below is interactive. You can click on highlighted elements to go directly to the dedicated documentation.
-:::
-
-<!-- TODO: remove /documentation from URLs once moved to docs.strapi.io -->
-
-<pre>
-  <code>
-. <span class="token comment"># root of the application</span>
-├──── .cache <span class="token comment"># files used to build the admin panel</span>
-├──── .tmp
-├──── <a href="/documentation/developer-docs/latest/development/admin-customization.html#build">build</a> <span class="token comment"># build of the admin panel</span>
-├──── config <span class="token comment"># API configurations</span>
-│     ├──── src
-│     │     ├ <a href="/documentation/developer-docs/latest/setup-deployment-guides/configurations/optional/functions.md#cron-tasks">cron-tasks.js</a>
-│     │     └ response-handlers.js
-│     ├ <a href="/documentation/developer-docs/latest/setup-deployment-guides/configurations/optional/api.html">api.js</a>
-│     ├ <a href="/documentation/developer-docs/latest/setup-deployment-guides/configurations/required/databases.html#database-configuration">database.js</a>
-│     ├ <a href="/documentation/developer-docs/latest/setup-deployment-guides/configurations/optional/middlewares.html">middleware.js</a>
-│     ├ <a href="/documentation/developer-docs/latest/development/plugins-development.html#configuring-a-plugin">plugins.js</a>
-│     └ <a href="/documentation/developer-docs/latest/setup-deployment-guides/configurations/required/server.html#server-configuration">server.js</a>
-├──── database
-│     └──── migrations
-├──── node_modules <span class="token comment"># npm packages used by the project</span>
-├──── <a href="/documentation/developer-docs/latest/setup-deployment-guides/configurations/optional/public-assets.html">public</a> <span class="token comment"># files accessible to the outside world</span>
-│     └──── uploads
-├──── src
-│     ├──── admin <span class="token comment"># admin customization files</span>
-│     │     ├ <a href="/documentation/developer-docs/latest/development/admin-customization.html#changing-the-configuration">app.js</a>
-│     │     └ <a href="/documentation/developer-docs/latest/development/admin-customization.html#customizing-the-webpack-configuration">webpack.config.js</a>
-│     ├──── api <span class="token comment"># business logic of the project split into sub-folders per API</span>
-│     │     └──── (api-name)
-│     │           ├──── <a href="/documentation/developer-docs/latest/development/backend-customization/models.html">content-types</a>
-│     │           │     └──── (content-type-name)
-│     │           │           └ <a href="/documentation/developer-docs/latest/development/backend-customization/models.html#model-schema">schema.json</a>
-│     │           ├──── <a href="/documentation/developer-docs/latest/development/backend-customization/controllers.html">controllers</a>
-│     │           ├──── <a href="/documentation/developer-docs/latest/development/backend-customization/policies.html#how-to-create-a-policy">policies</a>
-│     │           ├──── <a href="/documentation/developer-docs/latest/development/backend-customization/routing.html">routes</a>
-│     │           ├──── <a href="/documentation/developer-docs/latest/development/backend-customization/services.html">services</a>
-│     │           └ index.js
-│     ├──── <a href="/documentation/developer-docs/latest/development/backend-customization/models.html#components">components</a>
-│     │     └──── (category-name)
-│     │           ├ (componentA).json
-│     │           └ (componentB).json
-│     ├──── <a href="/documentation/developer-docs/latest/development/plugins-extension.html">extensions</a> <span class="token comment"># files to extend installed plugins</span>
-│     │     └──── (plugin-to-be-extended)
-│     │           └──── content-types
-│     │                 ├──── (content-type-name)
-│     │                 │     └ schema.json
-│     │                 └ <a href="/documentation/developer-docs/latest/developer-resources/plugin-api-reference/server.html">strapi-server.js</a>
-│     ├──── <a href="/documentation/developer-docs/latest/setup-deployment-guides/configurations/optional/middlewares.html">middlewares</a>
-│     │     └──── (middleware-name)
-│     │           ├ defaults.json
-│     │           └ index.js
-│     ├──── <a href="/documentation/developer-docs/latest/development/plugins-development.html">plugins</a> <span class="token comment"># local plugins files</span>
-│     │     └──── (plugin-name)
-│     │           ├──── admin
-│     │           │     └──── src
-│     │           │           └ <a href="/documentation/developer-docs/latest/developer-resources/plugin-api-reference/admin-panel.html">index.js</a>
-│     │           └──── <a href="/documentation/developer-docs/latest/developer-resources/plugin-api-reference/server.html">server</a>
-│     │           ├ package.json
-│     │           └ <a href="/documentation/developer-docs/latest/developer-resources/plugin-api-reference/server.html">strapi-server.js</a>
-│     └─── <a href="">policies</a>
-├ <a href="/documentation/developer-docs/latest/setup-deployment-guides/configurations/optional/environment.html#configuration-using-environment-variables">.env</a>
-└ .package.json
-  </code>
-</pre>
-  
-If the Strapi project was created with the [starter CLI](https://strapi.io/blog/announcing-the-strapi-starter-cli), the project structure looks like this:
-=======
 
 # Project structure
 
@@ -102,16 +21,11 @@
 If the Strapi project was created with the [starter CLI](https://strapi.io/blog/announcing-the-strapi-starter-cli), its structure includes both a `frontend` and `backend` folder, where the `backend` folder has the default structure.
 
 ::: details Structure of a project created with the starter CLI
->>>>>>> db106a5c
 
 ```sh
 my-project
 ├─── frontend # starter folder
-<<<<<<< HEAD
-├─── backend  # template folder
-=======
 ├─── backend  # template folder, has the default structure of a project
->>>>>>> db106a5c
 └─── node_modules
 ```
 
