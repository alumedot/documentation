--- conflicted
+++ resolved
@@ -97,149 +97,6 @@
 :::::: tabs type:card
 <!-- we need 5 colons or it will conflict with the callouts markup -->
 
-<<<<<<< HEAD
-::::: tab Starters
-
-## 🚀 Part A: Create a new project with Strapi starters
-
-Strapi [starters](https://strapi.io/starters) are the fastest way to kickstart your project. They cover many use cases (blog, e-commerce solution, corporate website, portfolio) and integrate with various technologies (Gatsby, Gridsome, Next, Nuxt).
-
-This quick start guide has been specifically tailored to use the [Gatsby blog starter](https://strapi.io/starters/strapi-starter-gatsby-blog). We highly recommend you to follow along with this starter. Once you get a better understanding of Strapi, you will be able to play with other starters on your own.
-
-### Step 1: Run the installation script
-
-To create a [Gatsby](https://www.gatsbyjs.com/) blog using Strapi, run the following command in a terminal:
-
-<code-group>
-
-<code-block title="NPM">
-```bash
-npx create-strapi-starter my-project gatsby-blog
-```
-</code-block>
-
-<code-block title="YARN">
-```bash
-yarn create strapi-starter my-project gatsby-blog
-```
-</code-block>
-
-</code-group>
-
-During the installation, when terminal asks `Choose your installation type`: select the default `Quickstart (recommended)` option by pressing Enter. The installation then resumes — just let the magic happen!
-
-### Step 2: Register & have a look at your blog
-
-Once the installation is complete, your browser automatically opens 2 tabs:
-
-* The first tab ([http://localhost:1337/admin/auth/register-admin](http://localhost:1337/admin/auth/register-admin)) is the admin panel, it's for the back end of your application.
-* The second tab ([http://localhost:8000](http://localhost:8000)) is for the front end of your application, and you can already see the Gatsby blog in action.
-
-<img src="../assets/quick-start-guide/qsg-starters-part1-01-register.png" alt="" class="image--50" />
-<img src="../assets/quick-start-guide/qsg-starters-part1-01-gatsby_fe.png" alt="" class="image--50 image--right" />
-
-By completing the form in the first tab, you create your own account. Once done, you become the first administator user of this Strapi application. Welcome aboard, commander!
-
-::: callout CONGRATULATIONS! 🥳 
-Your blog is ready! You can start playing with Strapi and discover the product by yourself using our [User Guide](/user-docs/latest/getting-started/introduction.md), or proceed to part B below.
-
-Writing a blog is not your cup of tea? You can leave this guide and play with other [Starters](https://strapi.io/starters) on your own.
-:::
-
-## 🎨 Part B: Play with your content
-
-Strapi [starters](https://strapi.io/starters) build a full stack application and a data structure for you, so you can start playing with your content faster.
-
-We are about to contribute to the blog we have just created. Let's play with your application, by adding yourself as a writer and creating your own article, updating the homepage, and restarting the servers to look at the final result.
-
-:::tip TIP
-If the Strapi server is not already running, in your terminal, `cd` into the `my-project` folder and run `npm run develop` (or `yarn develop`) to launch it.
-:::
-
-### Step 1: Add yourself as a writer
-
-You have several ideas for great articles in mind. But first, the world needs to know who you are!
-
-Click on [Collection types > Writers](http://localhost:1337/admin/plugins/content-manager/collectionType/application::writer.writer?page=1&pageSize=10&_sort=name:ASC) in the main navigation, and click the **Add New Writers** button.
-
-![Screenshot: Create a new writer in admin panel](../assets/quick-start-guide/qsg-starters-part2-01-writer.png)
-
-1. Add your _Name_ and _Email_ in the corresponding fields.
-2. Add your favorite selfie in the _Picture_ field. You can either drag and drop an image or click the field and upload a file. Saying 'Cheese!' during the process is optional. 😄
-3. Click **Save**.
-
-### Step 2: Write & publish your first article
-
-To write an article, we need to add a new entry to the "Articles" collection type and fill in a few fields.
-
-![Animated GIF to create an article](../assets/quick-start-guide/qsg-starters-part2-03-write_publish_article.gif)
-
-Click on [Collection types > Articles](http://localhost:1337/admin/plugins/content-manager/collectionType/application::article.article?page=1&pageSize=10&_sort=title:ASC) in the main navigation, and click the **Add New Articles** button.
-
-#### Give your article a title, a description, and add some content
-
-1. Type `Hello World!` in the _Title_ field.
-2. Type `My very first article with Strapi` in the _Description_ field.
-3. Write a few lines in the _Content_ field. If you're lacking some inspiration, just type `This is my first blog article with Strapi and using it feels like a breeze!`.
-4. Scroll down and add a picture in the _Image_ field.
-
-#### Choose an author and a category for your article
-
-In the sidebar on the right, choose your name in the _Author_ drop-down list. You have just signed your first article with Strapi. Take a few seconds to contemplate this historic moment!
-
-While there, you might also want to choose a _Category_ for your article from the list.
-
-#### Turn your draft into a publication
-
-By default, your new article would be saved as a draft. Let's not be too shy and publish it right away.
-
-To publish an article, click the **Publish** button at the top of the window.
-
-You have just created and published your first article, "Hello World!". You can find it in the [Collection types > Articles](http://localhost:1337/admin/plugins/content-manager/collectionType/application::article.article?page=1&pageSize=10&_sort=id:DESC) view.
-
-### Step 3: Update the `Homepage` single type
-
-It's time to make this blog a bit more yours.
-
-Click on [Single Types > Homepage](http://localhost:1337/admin/plugins/content-manager/singleType/application::homepage.homepage) in the main navigation. Let's edit this homepage:
-
-1. Replace the image in the _ShareImage_ field.
-2. At the bottom of the page, update the _Title_ to `My Wonderful Strapi Blog` in the _Hero_ field group.
-3. Click **Save**.
-
-### Step 4: Restart the servers to reflect latest changes
-
-Gatsby is a static-site generator. It means that you need to restart the servers for changes to appear on the front end:
-
-1. In your terminal, press `Ctrl-C` to stop the servers.
-2. Make sure you are in the `my-project` folder. If not, type `cd my-project` and press Enter.
-3. Restart the servers by typing `npm run develop` (or `yarn develop`) and press Enter.
-
-After a few moments, you should see your blog with its updated title running at [http://localhost:8000](http://localhost:8000). The "Hello World!" article you have just created is also visible at the bottom of the page.
-
-![GIF: Updated Gatsby blog front end](../assets/quick-start-guide/qsg-starters-part2-04-restart_servers.gif)
-
-::: callout CONGRATULATIONS! 🥳
-Now you know how to use Strapi to create and update your blog. Keep on creating amazing content!
-:::
-
-## ⏩  What to do next?
-
-The beauty of using Strapi [starters](https://strapi.io/starters) is that the Strapi back end comes with a front end ready out-of-the-box. Now you probably want to show your shiny new website to the world! The next step is then to deploy both the Strapi back end and the front end on the platforms of your choice:
-
-👉 You can deploy the Strapi back end on various services: Amazon AWS, Microsoft Azure, DigitalOcean, Google App Engine, Heroku, and many more (see our [Deployment guides](/developer-docs/latest/setup-deployment-guides/deployment.md)).
-
-👉 Deploying the front end mostly depends on the technology it's based on. The easiest way to deploy your Gatsby blog front end is probably to [deploy on Gatsby Cloud](https://support.gatsbyjs.com/hc/en-us/articles/360052324714-Connecting-to-Strapi).
-
-:::strapi To go further with starters
-
-* Read more about the [starters CLI](https://strapi.io/blog/announcing-the-strapi-starter-cli) on our blog.
-* Start another project! We have lots of other [Starters](https://strapi.io/starters) you can use to kickstart your blog, e-commerce, corporate website, or portfolio project.
-
-:::::
-
-=======
->>>>>>> bcadf7ac
 ::::: tab Hands-on
 
 ## 🚀  Part A: Create a new project with Strapi
