const sidebar = {
  developer: [
    {
      title: '🚀 Getting Started',
      collapsable: false,
      children: [
        ['/developer-docs/latest/getting-started/introduction', 'Introduction'],
        ['/developer-docs/latest/getting-started/quick-start', 'Quick Start Guide'],
        ['/developer-docs/latest/getting-started/troubleshooting', 'Frequently Asked Questions'],
        ['/developer-docs/latest/getting-started/usage-information', 'Usage Information'],
      ],
    },
    {
      title: '⚙️ Setup & Deployment',
      collapsable: false,
      sidebarDepth: 0,
      initialOpenGroupIndex: -1, // make sure that no subgroup is expanded by default
      children: [
        {
          title: 'Installation',
          path: '/developer-docs/latest/setup-deployment-guides/installation.html',
          collapsable: true,
          sidebarDepth: 1,
          children: [
            ['/developer-docs/latest/setup-deployment-guides/installation/cli.md', 'CLI'],
            ['/developer-docs/latest/setup-deployment-guides/installation/docker.md', 'Docker'],
            [
              '/developer-docs/latest/setup-deployment-guides/installation/digitalocean-one-click.md',
              'DigitalOcean One-Click',
            ],
            [
              '/developer-docs/latest/setup-deployment-guides/installation/platformsh.md',
              'Platform.sh One-Click',
            ],
            [
              '/developer-docs/latest/setup-deployment-guides/installation/render.md',
              'Render One-Click',
            ],
          ],
        },
        ['/developer-docs/latest/setup-deployment-guides/file-structure.md', 'Project structure'],
        {
          title: 'Configurations',
          path: '/developer-docs/latest/setup-deployment-guides/configurations.html',
          collapsable: true,
          children: [
            { 
              title: 'Required configurations',
              collapsable: true,
              path: '/developer-docs/latest/setup-deployment-guides/configurations.html#required-configurations',
              children: [
                ['/developer-docs/latest/setup-deployment-guides/configurations/required/databases.md', 'Database'],
                ['/developer-docs/latest/setup-deployment-guides/configurations/required/server.md', 'Server'],
              ]
            },
            {
              title: 'Optional configurations',
              collapsable: true,
              path: '/developer-docs/latest/setup-deployment-guides/configurations.html#optional-configurations',
              children: [
                ['/developer-docs/latest/setup-deployment-guides/configurations/optional/environment.md', 'Environment'],
                ['/developer-docs/latest/setup-deployment-guides/configurations/optional/api.md', 'API'],
                ['/developer-docs/latest/setup-deployment-guides/configurations/optional/hooks.md', 'Hooks'],
                ['/developer-docs/latest/setup-deployment-guides/configurations/optional/middlewares.md', 'Middlewares'],
                ['/developer-docs/latest/setup-deployment-guides/configurations/optional/functions.md', 'Functions'],
                ['/developer-docs/latest/setup-deployment-guides/configurations/optional/public-assets.md', 'Public Assets'],
                ['/developer-docs/latest/setup-deployment-guides/configurations/optional/sso.md', 'Single Sign On (SSO)'],
                ['/developer-docs/latest/setup-deployment-guides/configurations/optional/rbac.md', 'Role-Based Access Control (RBAC)'],
              ]
            }
          ]
        },
        {
          title: 'Deployment',
          path: '/developer-docs/latest/setup-deployment-guides/deployment',
          collapsable: true,
          initialOpenGroupIndex: -1, // make sure that no subgroup is open by default — if set to 0, 'Hosting Provider Guides' is expanded
          children: [
            {
              title: 'Hosting Provider Guides',
              path: '/developer-docs/latest/setup-deployment-guides/deployment.html#hosting-provider-guides',
              collapsable: true,
              children: [
                [
                  '/developer-docs/latest/setup-deployment-guides/deployment/hosting-guides/21yunbox.md',
                  '21YunBox',
                ],
                [
                  '/developer-docs/latest/setup-deployment-guides/deployment/hosting-guides/amazon-aws.md',
                  'Amazon AWS',
                ],
                [
                  '/developer-docs/latest/setup-deployment-guides/deployment/hosting-guides/azure.md',
                  'Azure',
                ],
                [
                  '/developer-docs/latest/setup-deployment-guides/deployment/hosting-guides/digitalocean-app-platform.md',
                  'DigitalOcean App Platform',
                ],
                [
                  '/developer-docs/latest/setup-deployment-guides/deployment/hosting-guides/digitalocean.md',
                  'DigitalOcean Droplets',
                ],
                [
                  '/developer-docs/latest/setup-deployment-guides/deployment/hosting-guides/google-app-engine.md',
                  'Google App Engine',
                ],
                [
                  '/developer-docs/latest/setup-deployment-guides/deployment/hosting-guides/heroku.md',
                  'Heroku',
                ],
                [
                  '/developer-docs/latest/setup-deployment-guides/deployment/hosting-guides/qovery.md',
                  'Qovery',
                ],
                [
                  '/developer-docs/latest/setup-deployment-guides/deployment/hosting-guides/render.md',
                  'Render',
                ],
              ],
              sidebarDepth: 2,
            },
            {
              title: 'Optional Software Guides',
              path: '/developer-docs/latest/setup-deployment-guides/deployment.html#optional-software-guides',
              collapsable: true,
              children: [
                [
                  '/developer-docs/latest/setup-deployment-guides/deployment/optional-software/caddy-proxy.md',
                  'Caddy',
                ],
                [
                  '/developer-docs/latest/setup-deployment-guides/deployment/optional-software/haproxy-proxy.md',
                  'HAProxy',
                ],
                [
                  '/developer-docs/latest/setup-deployment-guides/deployment/optional-software/nginx-proxy.md',
                  'Nginx',
                ],
              ],
              sidebarDepth: 2,
            },
          ],
          sidebarDepth: 0,
        },
      ],
    },
    {
<<<<<<< HEAD
=======
      title: '🔧 Development',
      collapsable: false,
      children: [
        ['/developer-docs/latest/development/backend-customization', 'Backend customization'],
        ['/developer-docs/latest/development/admin-customization', 'Admin panel customization'],
        ['/developer-docs/latest/development/plugins-extension.md', 'Plugins extension'],
        ['/developer-docs/latest/development/plugins-development.md', 'Plugins development'],
      ],
    },
    {
      title: '🧩 Strapi plugins',
      path: '/developer-docs/latest/plugins/plugins-intro.html',
      collapsable: false,
      children: [
        ['/developer-docs/latest/plugins/documentation', 'API Documentation'],
        ['/developer-docs/latest/plugins/email', 'Email'],
        ['/developer-docs/latest/plugins/graphql', 'GraphQL'],
        ['/developer-docs/latest/plugins/i18n', 'Internationalization (i18n)'],
        ['/developer-docs/latest/plugins/upload', 'Upload'],
        ['/developer-docs/latest/plugins/users-permissions', 'Users & Permissions'],
      ],
      sidebarDepth: 1,
    },
    {
>>>>>>> 74f386e4
      title: '🔧 Development',
      collapsable: false,
      initialOpenGroupIndex: -1, // make sure that no subgroup is expanded by default
      children: [
        {
          title: 'Backend customization',
          collapsable: true,
          children: [
            ['/developer-docs/latest/development/backend-customization/routing.md', 'Routing'],
            ['/developer-docs/latest/development/backend-customization/policies.md', 'Policies'],
            ['/developer-docs/latest/development/backend-customization/controllers.md', 'Controllers'],
            ['/developer-docs/latest/development/backend-customization/requests-responses.md', 'Requests & Responses'],
            ['/developer-docs/latest/development/backend-customization/services.md', 'Services'],
            ['/developer-docs/latest/development/backend-customization/models.md', 'Models'],
            ['/developer-docs/latest/development/backend-customization/webhooks.md', 'Webhooks'],
          ]
        },
        ['/developer-docs/latest/development/admin-customization', 'Admin panel customization'],
        ['/developer-docs/latest/development/plugins-extension.md', 'Plugins extension'],
        ['/developer-docs/latest/development/plugins-development.md', 'Plugins development'],
      ],
    },
    {
      title: '🧩 Strapi plugins',
      path: '/developer-docs/latest/plugins/plugins-intro.html',
      collapsable: false,
      children: [
        ['/developer-docs/latest/plugins/documentation', 'API Documentation'],
        ['/developer-docs/latest/plugins/email', 'Email'],
        ['/developer-docs/latest/plugins/graphql', 'GraphQL'],
        ['/developer-docs/latest/plugins/i18n', 'Internationalization (i18n)'],
        ['/developer-docs/latest/plugins/upload', 'Upload'],
        ['/developer-docs/latest/plugins/users-permissions', 'Users & Permissions'],
      ],
      sidebarDepth: 1,
    },
    {
      title: '♻️ Update & Migration',
      collapsable: false,
      children: [
        ['/developer-docs/latest/update-migration-guides/update-version.md', 'Update'],
        ['/developer-docs/latest/update-migration-guides/migration-guides.md', 'Migration'],
      ],
    },
    {
      title: '💻 Developer Resources',
      collapsable: false,
      initialOpenGroupIndex: -1, // make sure that no subgroup is expanded by default
      sidebarDepth: 2,
      children: [
        {
          title: 'Integrations',
          path: '/developer-docs/latest/developer-resources/content-api/integrations.html',
          collapsable: true,
          sidebarDepth: 1,
          children: [
            ['/developer-docs/latest/developer-resources/content-api/integrations/react', 'React'],
            [
              '/developer-docs/latest/developer-resources/content-api/integrations/vue-js',
              'Vue.js',
            ],
            [
              '/developer-docs/latest/developer-resources/content-api/integrations/angular',
              'Angular',
            ],
            [
              '/developer-docs/latest/developer-resources/content-api/integrations/next-js',
              'Next.js',
            ],
            [
              '/developer-docs/latest/developer-resources/content-api/integrations/nuxt-js',
              'Nuxt.js',
            ],
            [
              '/developer-docs/latest/developer-resources/content-api/integrations/graphql',
              'GraphQL',
            ],
            [
              '/developer-docs/latest/developer-resources/content-api/integrations/gatsby',
              'Gatsby',
            ],
            [
              '/developer-docs/latest/developer-resources/content-api/integrations/gridsome',
              'Gridsome',
            ],
            [
              '/developer-docs/latest/developer-resources/content-api/integrations/jekyll',
              'Jekyll',
            ],
            ['/developer-docs/latest/developer-resources/content-api/integrations/11ty', '11ty'],
            [
              '/developer-docs/latest/developer-resources/content-api/integrations/svelte',
              'Svelte',
            ],
            [
              '/developer-docs/latest/developer-resources/content-api/integrations/sapper',
              'Sapper',
            ],
            ['/developer-docs/latest/developer-resources/content-api/integrations/ruby', 'Ruby'],
            [
              '/developer-docs/latest/developer-resources/content-api/integrations/python',
              'Python',
            ],
            ['/developer-docs/latest/developer-resources/content-api/integrations/dart', 'Dart'],
            [
              '/developer-docs/latest/developer-resources/content-api/integrations/flutter',
              'Flutter',
            ],
            ['/developer-docs/latest/developer-resources/content-api/integrations/go', 'Go'],
            ['/developer-docs/latest/developer-resources/content-api/integrations/php', 'PHP'],
            [
              '/developer-docs/latest/developer-resources/content-api/integrations/laravel',
              'Laravel',
            ],
          ],
        },
        {
          title: 'Database APIs Reference',
          collapsable: true,
          sidebarDepth: 1,
          children: [
            {
              title: 'Content API',
              collapsable: true,
              path: '/developer-docs/latest/developer-resources/database-apis-reference/content-api.html',
              children: [
                ['/developer-docs/latest/developer-resources/database-apis-reference/rest-api.md', 'REST API'],
                ['/developer-docs/latest/developer-resources/database-apis-reference/graphql-api.md', 'GraphQL API'],
              ]
            },
            {
              title: 'Query Engine API',
              path: '/developer-docs/latest/developer-resources/database-apis-reference/query-engine-api.html',
              collapsable: true,
              // sidebarDepth: 3,
              children: [
                [
                  '/developer-docs/latest/developer-resources/database-apis-reference/query-engine/single-operations.md',
                  'Single Operations'
                ],
                [
                  '/developer-docs/latest/developer-resources/database-apis-reference/query-engine/bulk-operations.md',
                  'Bulk Operations'
                ],
                [
                  '/developer-docs/latest/developer-resources/database-apis-reference/query-engine/filtering.md',
                  'Filtering'
                ],
                [
                  '/developer-docs/latest/developer-resources/database-apis-reference/query-engine/populating.md',
                  'Populating'
                ],
                [
                  '/developer-docs/latest/developer-resources/database-apis-reference/query-engine/order-pagination.md',
                  'Ordering & Pagination'
                ],
              ]
            },
          ]
        },
        {
          title: 'Plugin API Reference',
          collapsable: true,
          children: [
            ['/developer-docs/latest/developer-resources/plugin-api-reference/server.md', 'Server API for plugins'],
            ['/developer-docs/latest/developer-resources/plugin-api-reference/admin-panel.md', 'Admin Panel API for plugins'],
          ],
        },
        ['/developer-docs/latest/developer-resources/cli/CLI', 'Command Line Interface'],
        [
          '/developer-docs/latest/developer-resources/global-strapi/api-reference',
          'Global Strapi API Reference',
        ],
      ],
    },
    {
      title: '📚 Guides',
      collapsable: true,
      children: [
        ['/developer-docs/latest/guides/api-token', 'API tokens'],
        ['/developer-docs/latest/guides/auth-request', 'Authenticated request'],
        ['/developer-docs/latest/guides/count-graphql', 'Count with GraphQL'],
        ['/developer-docs/latest/guides/slug', 'Create a slug system'],
        ['/developer-docs/latest/guides/is-owner', 'Create is owner policy'],
        ['/developer-docs/latest/guides/custom-admin', 'Custom admin'],
        ['/developer-docs/latest/guides/custom-data-response', 'Custom data response'],
        ['/developer-docs/latest/guides/draft', 'Draft system'],
        ['/developer-docs/latest/guides/error-catching', 'Error catching'],
        ['/developer-docs/latest/guides/external-data', 'Fetching external data'],
        ['/developer-docs/latest/guides/jwt-validation', 'JWT validation'],
        ['/developer-docs/latest/guides/process-manager', 'Process manager'],
        ['/developer-docs/latest/guides/scheduled-publication', 'Scheduled publication'],
        ['/developer-docs/latest/guides/secure-your-app', 'Secure your application'],
        ['/developer-docs/latest/guides/send-email', 'Send email programmatically'],
        [
          '/developer-docs/latest/guides/registering-a-field-in-admin',
          'Registering a new field in the admin panel',
        ],
        ['/developer-docs/latest/guides/client', 'Setup a third party client'],
        ['/developer-docs/latest/guides/unit-testing', 'Unit testing'],
      ],
    },
  ],
  user: [
    {
      collapsable: false,
      title: '',
      children: [
        ['/user-docs/latest/getting-started/introduction', 'Welcome to the Strapi user guide!'],
      ],
    },
    {
      collapsable: false,
      title: 'Content Manager',
      children: [
        [
          '/user-docs/latest/content-manager/introduction-to-content-manager',
          'Introduction to the Content Manager',
        ],
        [
          '/user-docs/latest/content-manager/configuring-view-of-content-type',
          'Configuring the views of a content type',
        ],
        ['/user-docs/latest/content-manager/writing-content', 'Writing content'],
        [
          '/user-docs/latest/content-manager/managing-relational-fields',
          'Managing relational fields',
        ],
        ['/user-docs/latest/content-manager/translating-content', 'Translating content'],
        [
          '/user-docs/latest/content-manager/saving-and-publishing-content',
          'Saving, publishing and deleting content',
        ],
      ],
    },
    {
      collapsable: false,
      title: 'Content-Types Builder',
      children: [
        [
          '/user-docs/latest/content-types-builder/introduction-to-content-types-builder',
          'Introduction to the Content-Types Builder',
        ],
        [
          '/user-docs/latest/content-types-builder/creating-new-content-type',
          'Creating content types',
        ],
        [
          '/user-docs/latest/content-types-builder/managing-content-types',
          'Managing content types',
        ],
        [
          '/user-docs/latest/content-types-builder/configuring-fields-content-type',
          'Configuring fields for content types',
        ],
      ],
    },
    {
      collapsable: false,
      title: 'Users, Roles & Permissions',
      children: [
        [
          '/user-docs/latest/users-roles-permissions/introduction-to-users-roles-permissions',
          'Introduction to users, roles & permissions',
        ],
        [
          '/user-docs/latest/users-roles-permissions/configuring-administrator-roles',
          'Configuring administrator roles',
        ],
        [
          '/user-docs/latest/users-roles-permissions/managing-administrators',
          'Managing administrator accounts',
        ],
        [
          '/user-docs/latest/users-roles-permissions/configuring-end-users-roles',
          'Configuring end-users roles',
        ],
        [
          '/user-docs/latest/users-roles-permissions/managing-end-users',
          'Managing end-users accounts',
        ],
      ],
    },
    {
      collapsable: false,
      title: 'Plugins',
      children: [
        ['/user-docs/latest/plugins/introduction-to-plugins', 'Introduction to plugins'],
        [
          '/user-docs/latest/plugins/installing-plugins-via-marketplace',
          'Installing plugins via the Marketplace',
        ],
        ['/user-docs/latest/plugins/strapi-plugins', 'List of Strapi plugins'],
      ],
    },
    {
      collapsable: false,
      title: 'General settings',
      children: [
        ['/user-docs/latest/settings/managing-global-settings', 'Managing global settings'],
        [
          '/user-docs/latest/settings/configuring-users-permissions-plugin-settings',
          'Configuring Users & Permissions plugin settings',
        ],
      ],
    },
  ],
};

const checklinksIgnoredFiles = [
  '**/node_modules', // please never remove this one
  /**
   * Caution: Adding an individual file to this section
   * will prevent the _whole_ file from being scanned for broken links.
   *
   * Currently, there is no easy way to ignore a specific link inside a file.
   */

  /**
   * Files below give false positives
   */
  './developer-docs/latest/guides/count-graphql.md', // might be removed once GraphQL customization is ready
  './developer-docs/latest/setup-deployment-guides/configurations.md', // the script thinks filename[]() at line 977 is a real link
  './developer-docs/latest/development/backend-customization/webhooks.md', // 'missing" links are in commented part of file
];

const plugins = [
  ['vuepress-plugin-element-tabs', {}],
  ['check-md', {
    ignore: checklinksIgnoredFiles,
  }],
  ['seo', {
    siteTitle: (_, $site) => $site.title,
    title: $page => $page.title,
  }],
  ['vuepress-plugin-code-copy', {
    color: '#ffffff',
    successText: 'Copied to clipboard!',
  }],
  ['@vuepress/back-to-top', {}],
  ['vuepress-plugin-container', {
    type: 'callout',
    defaultTitle: ''
  }],
  ['vuepress-plugin-container', {
    type: 'strapi',
    defaultTitle: '',
    before: info => `<div class="custom-block strapi"><p class="custom-block-title">🤓 ${info}</p>`,
    after: '</div>'
  }],
  ['vuepress-plugin-container', {
    type: 'tip',
    before: info => `<div class="custom-block tip"><p class="custom-block-title">💡 ${info}</p>`,
    after: '</div>'
  }],
  ['vuepress-plugin-container', {
    type: 'note',
    before: info => `<div class="custom-block note"><p class="custom-block-title">✏️ ${info}</p>`,
    after: '</div>'
  }],
  ['vuepress-plugin-container', {
    type: 'caution',
    before: info => `<div class="custom-block caution"><p class="custom-block-title">✋ ${info}</p>`,
    after: '</div>'
  }],
  ['vuepress-plugin-container', {
    type: 'warning',
    before: info => `<div class="custom-block warning"><p class="custom-block-title">️❗️ ${info}</p>`,
    after: '</div>'
  }],
  ['vuepress-plugin-container', {
    type: 'prerequisites',
    defaultTitle: 'PREREQUISITES'
  }],
  ['vuepress-plugin-container', {
    type: 'api-call',
    defaultTitle: ''
  }],
  ['vuepress-plugin-container', {
    type: 'request',
    defaultTitle: 'Request'
  }],
  ['vuepress-plugin-container', {
    type: 'response',
    defaultTitle: 'Response'
  }]
];

const checkLegacy = () => {
  if (process.env.DEPLOY_ENV == 'legacy') {
    return '/documentation/';
  } else {
    return '/';
  }
};

module.exports = {
  title: '',
  port: 8080,
  description: 'The headless CMS developers love.',
  base: checkLegacy(),
  plugins: plugins,
  head: [
    [
      'link',
      {
        rel: 'icon',
        href: 'https://strapi.io/assets/favicon-32x32.png',
      },
    ],
    [
      'meta',
      {
        property: 'og:title',
        content: 'Strapi Documentation',
      },
    ],
    [
      'meta',
      {
        property: 'og:type',
        content: 'article',
      },
    ],
    [
      'meta',
      {
        property: 'og:url',
        content: 'https://strapi.io/documentation/',
      },
    ],
    [
      'meta',
      {
        property: 'og:description',
        content: 'The headless CMS developers love.',
      },
    ],
    [
      'meta',
      {
        property: 'og:image',
        content: 'https://strapi.io/documentation/assets/meta.png',
      },
    ],
    [
      'meta',
      {
        property: 'og:article:author',
        content: 'strapi',
      },
    ],

    [
      'meta',
      {
        property: 'twitter:card',
        content: 'summary_large_image',
      },
    ],
    [
      'meta',
      {
        property: 'twitter:url',
        content: 'https://strapi.io/documentation/',
      },
    ],
    [
      'meta',
      {
        property: 'twitter:site',
        content: '@strapijs',
      },
    ],
    [
      'meta',
      {
        property: 'twitter:title',
        content: 'Strapi Documentation',
      },
    ],
    [
      'meta',
      {
        property: 'twitter:description',
        content: 'The headless CMS developers love.',
      },
    ],
    [
      'meta',
      {
        property: 'twitter:image',
        content: 'http://strapi.io/assets/images/strapi-website-preview.png',
      },
    ],
    [
      'script',
      {},
      `(function(w,d,s,l,i){w[l]=w[l]||[];w[l].push({'gtm.start': new Date().getTime(),event:'gtm.js'});var f=d.getElementsByTagName(s)[0], j=d.createElement(s),dl=l!='dataLayer'?'&l='+l:'';j.async=true;j.src= 'https://www.googletagmanager.com/gtm.js?id='+i+dl;f.parentNode.insertBefore(j,f); })(window,document,'script','dataLayer','GTM-KN9JRWG');`,
    ],
  ],
  themeConfig: {
    logo: '/assets/logo.png',
    nav: [
      {
        text: 'Resource Center',
        link: 'https://strapi.io/resource-center',
      },
      {
        text: 'Documentation',
        items: [
          {
            text: 'Developer Docs',
            items: [
              {
                text: 'Getting Started',
                link: '/developer-docs/latest/getting-started/introduction.html',
              },
              {
                text: 'Setup & Deployment',
                link: '/developer-docs/latest/setup-deployment-guides/installation.html',
              },
              {
                text: 'Plugins',
                link: '/developer-docs/latest/plugins/plugins-intro.html',
              },
              {
                text: 'Development',
                link: '/developer-docs/latest/development/backend-customization.html',
              },
              {
                text: 'Update & Migration',
                link: '/developer-docs/latest/update-migration-guides/update-version.html',
              },
              {
                text: 'Developer Resources',
                link: '/developer-docs/latest/developer-resources/content-api/content-api.html',
              },
            ],
          },
          {
            text: 'User Guide',
            items: [
              {
                text: 'Getting Started',
                link: '/user-docs/latest/getting-started/introduction.html',
              },
              {
                text: 'Content Manager',
                link: '/user-docs/latest/content-manager/introduction-to-content-manager.html',
              },
              {
                text: 'Content-Types Builder',
                link: '/user-docs/latest/content-types-builder/introduction-to-content-types-builder.html',
              },
              {
                text: 'Users, Roles, and Permissions',
                link: '/user-docs/latest/users-roles-permissions/introduction-to-users-roles-permissions.html',
              },
              {
                text: 'Plugins',
                link: '/user-docs/latest/plugins/introduction-to-plugins.html',
              },
              {
                text: 'General Settings',
                link: '/user-docs/latest/settings/managing-global-settings.html',
              },
            ],
          },
        ],
      },
      {
        text: 'Ecosystem',
        items: [
          {
            text: 'Strapi',
            items: [
              {
                text: 'Website',
                link: 'https://strapi.io',
              },
              {
                text: 'Blog',
                link: 'https://strapi.io/blog',
              },
              {
                text: 'StrapiConf 2021',
                link: 'https://www.strapi.io/strapi-conf-2021',
              },
            ],
          },
          {
            text: 'Community',
            items: [
              {
                text: 'Forum',
                link: 'https://forum.strapi.io',
              },
              {
                text: 'Discord',
                link: 'https://discord.strapi.io',
              },
              {
                text: 'Awesome-Strapi',
                link: 'https://github.com/strapi/awesome-strapi',
              },
            ],
          },
          {
            text: 'Resources',
            items: [
              {
                text: 'Tutorials',
                link: 'https://strapi.io/tutorials',
              },
              {
                text: 'Academy',
                link: 'https://academy.strapi.io/',
              },
            ],
          },
        ],
      },
      {
        text: "We're hiring!",
        link: 'https://strapi.io/careers#open-positions',
      },
    ],
    repo: 'strapi/documentation',
    docsDir: 'docs',
    docsBranch: 'main',
    algolia: {
      apiKey: 'a93451de224096fb34471c8b8b049de7',
      indexName: 'strapi',
    },
    editLinks: true,
    editLinkText: 'Improve this page',
    serviceWorker: true,
    sidebarDepth: 1,
    smoothScroll: false,
    sidebar: {
      '/developer-docs/latest/': sidebar.developer,
      '/user-docs/latest/': sidebar.user,
    },
  },
  markdown: {
    extendMarkdown: md => {
      // use more markdown-it plugins!
      md.use(require('markdown-it-include'))
    }
  }
};<|MERGE_RESOLUTION|>--- conflicted
+++ resolved
@@ -146,33 +146,6 @@
       ],
     },
     {
-<<<<<<< HEAD
-=======
-      title: '🔧 Development',
-      collapsable: false,
-      children: [
-        ['/developer-docs/latest/development/backend-customization', 'Backend customization'],
-        ['/developer-docs/latest/development/admin-customization', 'Admin panel customization'],
-        ['/developer-docs/latest/development/plugins-extension.md', 'Plugins extension'],
-        ['/developer-docs/latest/development/plugins-development.md', 'Plugins development'],
-      ],
-    },
-    {
-      title: '🧩 Strapi plugins',
-      path: '/developer-docs/latest/plugins/plugins-intro.html',
-      collapsable: false,
-      children: [
-        ['/developer-docs/latest/plugins/documentation', 'API Documentation'],
-        ['/developer-docs/latest/plugins/email', 'Email'],
-        ['/developer-docs/latest/plugins/graphql', 'GraphQL'],
-        ['/developer-docs/latest/plugins/i18n', 'Internationalization (i18n)'],
-        ['/developer-docs/latest/plugins/upload', 'Upload'],
-        ['/developer-docs/latest/plugins/users-permissions', 'Users & Permissions'],
-      ],
-      sidebarDepth: 1,
-    },
-    {
->>>>>>> 74f386e4
       title: '🔧 Development',
       collapsable: false,
       initialOpenGroupIndex: -1, // make sure that no subgroup is expanded by default
